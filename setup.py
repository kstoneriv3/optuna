import os
import sys

import pkg_resources
from setuptools import find_packages
from setuptools import setup

from typing import Dict
from typing import List
from typing import Optional


def get_version() -> str:

    version_filepath = os.path.join(os.path.dirname(__file__), "optuna", "version.py")
    with open(version_filepath) as f:
        for line in f:
            if line.startswith("__version__"):
                return line.strip().split()[-1][1:-1]
    assert False


def get_long_description() -> str:

    readme_filepath = os.path.join(os.path.dirname(__file__), "README.md")
    with open(readme_filepath) as f:
        return f.read()


def get_install_requires() -> List[str]:

    return [
        "alembic",
        "cliff",
        "cmaes>=0.3.2",
        "colorlog",
        "joblib",
        "numpy",
        "scipy!=1.4.0",
        "sqlalchemy>=1.1.0",
        "tqdm",
    ]


def get_tests_require() -> List[str]:

    return get_extras_require()["testing"]


def get_extras_require() -> Dict[str, List[str]]:

    requirements = {
        "checking": ["black", "hacking", "mypy",],
        "codecov": ["codecov", "pytest-cov",],
        "doctest": [
            "cma",
            "pandas",
            "plotly>=4.0.0",
            "scikit-learn>=0.19.0",
            "scikit-optimize",
            "mlflow",
        ],
        "document": ["sphinx", "sphinx_rtd_theme",],
        "example": [
            "catboost",
            "chainer",
            "lightgbm",
            "mlflow",
            "mpi4py",
            "mxnet",
            "nbval",
            "pytorch-ignite",
            "scikit-image",
            "scikit-learn",
<<<<<<< HEAD
            "thop",
            "torch",
            "torchvision>=0.5.0",
=======
            "torch==1.4.0+cpu",
            "torchvision==0.5.0+cpu",
>>>>>>> f5593d7c
            "xgboost",
        ]
        + (["allennlp<1", "fastai<2"] if (3, 5) < sys.version_info[:2] < (3, 8) else [])
        + (
            [
                "dask[dataframe]",
                "dask-ml",
                "keras",
                # TODO(toshihikoyanase): Remove the version constraint after resolving the issue
                # https://github.com/optuna/optuna/issues/997.
                "pytorch-lightning<0.7.0",
                "tensorflow>=2.0.0",
                "tensorflow-datasets",
            ]
            if sys.version_info[:2] < (3, 8)
            else []
        ),
        "experimental": ["redis"],
        "testing": [
            # TODO(toshihikoyanase): Remove the version constraint after resolving the issue
            # https://github.com/optuna/optuna/issues/1000.
            "bokeh<2.0.0",
            "chainer>=5.0.0",
            "cma",
            "fakeredis",
            "fanova",
            "lightgbm",
            "mlflow",
            "mpi4py",
            "mxnet",
            "pandas",
            "plotly>=4.0.0",
            "pytest",
            "pytorch-ignite",
            "scikit-learn>=0.19.0",
            "scikit-optimize",
            "torch==1.4.0+cpu",
            "torchvision==0.5.0+cpu",
            "xgboost",
        ]
        + (["allennlp<1", "fastai<2"] if (3, 5) < sys.version_info[:2] < (3, 8) else [])
        + (["fastai<2"] if (3, 5) < sys.version_info[:2] < (3, 8) else [])
        + (
            [
                "keras",
                # TODO(toshihikoyanase): Remove the version constraint after resolving the issue
                # https://github.com/optuna/optuna/issues/997.
                "pytorch-lightning<0.7.0",
                "tensorflow",
                "tensorflow-datasets",
            ]
            if sys.version_info[:2] < (3, 8)
            else []
        ),
    }

    return requirements


def find_any_distribution(pkgs: List[str]) -> Optional[pkg_resources.Distribution]:

    for pkg in pkgs:
        try:
            return pkg_resources.get_distribution(pkg)
        except pkg_resources.DistributionNotFound:
            pass
    return None


pfnopt_pkg = find_any_distribution(["pfnopt"])
if pfnopt_pkg is not None:
    msg = (
        "We detected that PFNOpt is installed in your environment.\n"
        "PFNOpt has been renamed Optuna. Please uninstall the old\n"
        "PFNOpt in advance (e.g. by executing `$ pip uninstall pfnopt`)."
    )
    print(msg)
    exit(1)

setup(
    name="optuna",
    version=get_version(),
    description="A hyperparameter optimization framework",
    long_description=get_long_description(),
    long_description_content_type="text/markdown",
    author="Takuya Akiba",
    author_email="akiba@preferred.jp",
    url="https://optuna.org/",
    packages=find_packages(),
    package_data={
        "optuna": [
            "storages/rdb/alembic.ini",
            "storages/rdb/alembic/*.*",
            "storages/rdb/alembic/versions/*.*",
        ]
    },
    install_requires=get_install_requires(),
    tests_require=get_tests_require(),
    extras_require=get_extras_require(),
    entry_points={
        "console_scripts": ["optuna = optuna.cli:main"],
        "optuna.command": [
            "create-study = optuna.cli:_CreateStudy",
            "delete-study = optuna.cli:_DeleteStudy",
            "study set-user-attr = optuna.cli:_StudySetUserAttribute",
            "studies = optuna.cli:_Studies",
            "dashboard = optuna.cli:_Dashboard",
            "study optimize = optuna.cli:_StudyOptimize",
            "storage upgrade = optuna.cli:_StorageUpgrade",
        ],
    },
)<|MERGE_RESOLUTION|>--- conflicted
+++ resolved
@@ -72,14 +72,9 @@
             "pytorch-ignite",
             "scikit-image",
             "scikit-learn",
-<<<<<<< HEAD
             "thop",
-            "torch",
-            "torchvision>=0.5.0",
-=======
             "torch==1.4.0+cpu",
             "torchvision==0.5.0+cpu",
->>>>>>> f5593d7c
             "xgboost",
         ]
         + (["allennlp<1", "fastai<2"] if (3, 5) < sys.version_info[:2] < (3, 8) else [])
