import os
import sys

import pkg_resources
from setuptools import find_packages
from setuptools import setup

from typing import Dict
from typing import List
from typing import Optional


def get_version() -> str:

    version_filepath = os.path.join(os.path.dirname(__file__), "optuna", "version.py")
    with open(version_filepath) as f:
        for line in f:
            if line.startswith("__version__"):
                return line.strip().split()[-1][1:-1]
    assert False


def get_long_description() -> str:

    readme_filepath = os.path.join(os.path.dirname(__file__), "README.md")
    with open(readme_filepath) as f:
        return f.read()


def get_install_requires() -> List[str]:

    return [
        "alembic",
        "cliff",
        "colorlog",
<<<<<<< HEAD
=======
        "joblib",
>>>>>>> 1441d6b4
        "numpy",
        "scipy!=1.4.0",
        "sqlalchemy>=1.1.0",
        "tqdm",
<<<<<<< HEAD
        "joblib",
=======
>>>>>>> 1441d6b4
    ]


def get_tests_require() -> List[str]:

    return get_extras_require()["testing"]


def get_extras_require() -> Dict[str, List[str]]:

    requirements = {
<<<<<<< HEAD
        "checking": ["autopep8", "hacking", "mypy",],
        "codecov": ["codecov", "pytest-cov",],
        "doctest": ["pandas", "cma", "scikit-learn>=0.19.0", "plotly>=4.0.0",],
=======
        "checking": ["black", "hacking", "mypy",],
        "codecov": ["codecov", "pytest-cov",],
        "doctest": ["cma", "pandas", "plotly>=4.0.0", "scikit-learn>=0.19.0", "scikit-optimize",],
>>>>>>> 1441d6b4
        "document": ["sphinx", "sphinx_rtd_theme",],
        "example": [
            "catboost",
            "chainer",
            "lightgbm",
            "mlflow",
<<<<<<< HEAD
=======
            "mpi4py",
>>>>>>> 1441d6b4
            "mxnet",
            "pytorch-ignite",
            "scikit-image",
            "scikit-learn",
            "torch",
            "torchvision>=0.5.0",
            "xgboost",
        ]
<<<<<<< HEAD
        + (["fastai<2"] if (3, 5) < sys.version_info[:2] < (3, 8) else [])
=======
        + (["allennlp", "fastai<2"] if (3, 5) < sys.version_info[:2] < (3, 8) else [])
>>>>>>> 1441d6b4
        + (
            [
                "dask[dataframe]",
                "dask-ml",
                "keras",
                # TODO(toshihikoyanase): Remove the version constraint after resolving the issue
                # https://github.com/optuna/optuna/issues/997.
<<<<<<< HEAD
                "pytorch-lightning<0.6.0",
                "tensorflow>=2.0.0",
=======
                "pytorch-lightning<0.7.0",
                "tensorflow>=2.0.0",
                "tensorflow-datasets",
>>>>>>> 1441d6b4
            ]
            if sys.version_info[:2] < (3, 8)
            else []
        ),
        "testing": [
            # TODO(toshihikoyanase): Remove the version constraint after resolving the issue
            # https://github.com/optuna/optuna/issues/1000.
            "bokeh<2.0.0",
            "chainer>=5.0.0",
            "cma",
<<<<<<< HEAD
=======
            "fanova",
>>>>>>> 1441d6b4
            "lightgbm",
            "mock",
            "mpi4py",
            "mxnet",
            "pandas",
            "plotly>=4.0.0",
            "pytest",
            "pytorch-ignite",
            "scikit-learn>=0.19.0",
            "scikit-optimize",
            "torch",
            "torchvision>=0.5.0",
            "xgboost",
        ]
        + (["fastai<2"] if (3, 5) < sys.version_info[:2] < (3, 8) else [])
        + (
            [
                "keras",
                # TODO(toshihikoyanase): Remove the version constraint after resolving the issue
                # https://github.com/optuna/optuna/issues/997.
<<<<<<< HEAD
                "pytorch-lightning<0.6.0",
=======
                "pytorch-lightning<0.7.0",
>>>>>>> 1441d6b4
                "tensorflow",
                "tensorflow-datasets",
            ]
            if sys.version_info[:2] < (3, 8)
            else []
        ),
    }

    return requirements


def find_any_distribution(pkgs: List[str]) -> Optional[pkg_resources.Distribution]:

    for pkg in pkgs:
        try:
            return pkg_resources.get_distribution(pkg)
        except pkg_resources.DistributionNotFound:
            pass
    return None


pfnopt_pkg = find_any_distribution(["pfnopt"])
if pfnopt_pkg is not None:
    msg = (
        "We detected that PFNOpt is installed in your environment.\n"
        "PFNOpt has been renamed Optuna. Please uninstall the old\n"
        "PFNOpt in advance (e.g. by executing `$ pip uninstall pfnopt`)."
    )
    print(msg)
    exit(1)

setup(
    name="optuna",
    version=get_version(),
    description="A hyperparameter optimization framework",
    long_description=get_long_description(),
    long_description_content_type="text/markdown",
    author="Takuya Akiba",
    author_email="akiba@preferred.jp",
    url="https://optuna.org/",
    packages=find_packages(),
    package_data={
        "optuna": [
            "storages/rdb/alembic.ini",
            "storages/rdb/alembic/*.*",
            "storages/rdb/alembic/versions/*.*",
        ]
    },
    install_requires=get_install_requires(),
    tests_require=get_tests_require(),
    extras_require=get_extras_require(),
    entry_points={"console_scripts": ["optuna = optuna.cli:main"]},
)<|MERGE_RESOLUTION|>--- conflicted
+++ resolved
@@ -33,18 +33,11 @@
         "alembic",
         "cliff",
         "colorlog",
-<<<<<<< HEAD
-=======
         "joblib",
->>>>>>> 1441d6b4
         "numpy",
         "scipy!=1.4.0",
         "sqlalchemy>=1.1.0",
         "tqdm",
-<<<<<<< HEAD
-        "joblib",
-=======
->>>>>>> 1441d6b4
     ]
 
 
@@ -56,25 +49,16 @@
 def get_extras_require() -> Dict[str, List[str]]:
 
     requirements = {
-<<<<<<< HEAD
-        "checking": ["autopep8", "hacking", "mypy",],
-        "codecov": ["codecov", "pytest-cov",],
-        "doctest": ["pandas", "cma", "scikit-learn>=0.19.0", "plotly>=4.0.0",],
-=======
         "checking": ["black", "hacking", "mypy",],
         "codecov": ["codecov", "pytest-cov",],
         "doctest": ["cma", "pandas", "plotly>=4.0.0", "scikit-learn>=0.19.0", "scikit-optimize",],
->>>>>>> 1441d6b4
         "document": ["sphinx", "sphinx_rtd_theme",],
         "example": [
             "catboost",
             "chainer",
             "lightgbm",
             "mlflow",
-<<<<<<< HEAD
-=======
             "mpi4py",
->>>>>>> 1441d6b4
             "mxnet",
             "pytorch-ignite",
             "scikit-image",
@@ -83,11 +67,7 @@
             "torchvision>=0.5.0",
             "xgboost",
         ]
-<<<<<<< HEAD
-        + (["fastai<2"] if (3, 5) < sys.version_info[:2] < (3, 8) else [])
-=======
         + (["allennlp", "fastai<2"] if (3, 5) < sys.version_info[:2] < (3, 8) else [])
->>>>>>> 1441d6b4
         + (
             [
                 "dask[dataframe]",
@@ -95,14 +75,9 @@
                 "keras",
                 # TODO(toshihikoyanase): Remove the version constraint after resolving the issue
                 # https://github.com/optuna/optuna/issues/997.
-<<<<<<< HEAD
-                "pytorch-lightning<0.6.0",
-                "tensorflow>=2.0.0",
-=======
                 "pytorch-lightning<0.7.0",
                 "tensorflow>=2.0.0",
                 "tensorflow-datasets",
->>>>>>> 1441d6b4
             ]
             if sys.version_info[:2] < (3, 8)
             else []
@@ -113,10 +88,7 @@
             "bokeh<2.0.0",
             "chainer>=5.0.0",
             "cma",
-<<<<<<< HEAD
-=======
             "fanova",
->>>>>>> 1441d6b4
             "lightgbm",
             "mock",
             "mpi4py",
@@ -137,11 +109,7 @@
                 "keras",
                 # TODO(toshihikoyanase): Remove the version constraint after resolving the issue
                 # https://github.com/optuna/optuna/issues/997.
-<<<<<<< HEAD
-                "pytorch-lightning<0.6.0",
-=======
                 "pytorch-lightning<0.7.0",
->>>>>>> 1441d6b4
                 "tensorflow",
                 "tensorflow-datasets",
             ]
