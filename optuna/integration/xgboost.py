import optuna

with optuna._imports.try_import() as _imports:
    import xgboost as xgb  # NOQA


def _get_callback_context(env):
    # type: (xgb.core.CallbackEnv) -> str
    """Return whether the current callback context is cv or train.

    .. note::
        `Reference
        <https://github.com/dmlc/xgboost/blob/master/python-package/xgboost/callback.py>`_.
    """

    if env.model is None and env.cvfolds is not None:
        context = "cv"
    else:
        context = "train"
    return context


class XGBoostPruningCallback(object):
    """Callback for XGBoost to prune unpromising trials.

    See `the example <https://github.com/optuna/optuna/blob/master/
    examples/pruning/xgboost_integration.py>`__
    if you want to add a pruning callback which observes validation AUC of
    a XGBoost model.

    Args:
        trial:
            A :class:`~optuna.trial.Trial` corresponding to the current evaluation of the
            objective function.
        observation_key:
            An evaluation metric for pruning, e.g., ``validation-error`` and
            ``validation-merror``. When using the Scikit-Learn API, the index number of
            ``eval_set`` must be included in the ``observation_key``, e.g., ``validation_0-error``
            and ``validation_0-merror``. Please refer to ``eval_metric`` in
            `XGBoost reference <https://xgboost.readthedocs.io/en/latest/parameter.html>`_
            for further details.
    """

    def __init__(self, trial, observation_key):
        # type: (optuna.trial.Trial, str) -> None

        _imports.check()

        self._trial = trial
        self._observation_key = observation_key

    def __call__(self, env):
        # type: (xgb.core.CallbackEnv) -> None

        context = _get_callback_context(env)
        evaluation_result_list = env.evaluation_result_list
        if context == "cv":
            # Remove a third element: the stddev of the metric across the cross-valdation folds.
            evaluation_result_list = [(key, metric) for key, metric, _ in evaluation_result_list]
        current_score = dict(evaluation_result_list)[self._observation_key]
        self._trial.report(current_score, step=env.iteration)
        if self._trial.should_prune():
            message = "Trial was pruned at iteration {}.".format(env.iteration)
<<<<<<< HEAD
            raise optuna.exceptions.TrialPruned(message)
=======
            raise optuna.TrialPruned(message)


def _check_xgboost_availability():
    # type: () -> None

    if not _available:
        raise ImportError(
            "XGBoost is not available. Please install XGBoost to use this feature. "
            "XGBoost can be installed by executing `$ pip install xgboost`. "
            "For further information, please refer to the installation guide of XGBoost. "
            "(The actual import error is as follows: " + str(_import_error) + ")"
        )
>>>>>>> 2bc86cf7
<|MERGE_RESOLUTION|>--- conflicted
+++ resolved
@@ -61,20 +61,4 @@
         self._trial.report(current_score, step=env.iteration)
         if self._trial.should_prune():
             message = "Trial was pruned at iteration {}.".format(env.iteration)
-<<<<<<< HEAD
-            raise optuna.exceptions.TrialPruned(message)
-=======
-            raise optuna.TrialPruned(message)
-
-
-def _check_xgboost_availability():
-    # type: () -> None
-
-    if not _available:
-        raise ImportError(
-            "XGBoost is not available. Please install XGBoost to use this feature. "
-            "XGBoost can be installed by executing `$ pip install xgboost`. "
-            "For further information, please refer to the installation guide of XGBoost. "
-            "(The actual import error is as follows: " + str(_import_error) + ")"
-        )
->>>>>>> 2bc86cf7
+            raise optuna.TrialPruned(message)